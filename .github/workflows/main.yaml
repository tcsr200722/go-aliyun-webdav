--- conflicted
+++ resolved
@@ -18,7 +18,6 @@
       - uses: actions/setup-go@v2
         with:
           node-version: '1.16'
-<<<<<<< HEAD
 
       - name: Run GoReleaser
         uses: goreleaser/goreleaser-action@v2
@@ -28,62 +27,6 @@
         env:
           GITHUB_TOKEN: ${{ secrets.GH_PAT }}
 
-=======
-      - name: set env
-        run: |
-          echo "VERSION=$(cat types/system.go | grep CURRENTVERSION | awk '$2 == "CURRENTVERSION"{print $4}' | sed 's/"//g')" >>$GITHUB_ENV
-          echo "BODY=$(cat types/system.go | grep BODY | awk -F= '{print $2}' | sed 's/"//g')" >>$GITHUB_ENV
-      - name: show
-        run: |
-          echo "${{ env.VERSION }}"
-          echo "${{ env.BODY }}"
-      - name: Build with xgo
-        uses: crazy-max/ghaction-xgo@v1
-        with:
-          xgo_version: latest
-          go_version: 1.16
-          dest: build
-          prefix: casaos
-          targets: linux/amd64,linux/arm64
-          v: true
-          x: false
-          race: false
-          ldflags: -s -w
-          buildmode: default
-      - name: run
-        run: cd build && ls
-      - name: mkdir
-        run: |
-          ls
-          mkdir -p build/linux-arm64-casaos/casaos build/linux-amd64-casaos/casaos
-          cd build
-          ls
-      - name: move
-        run: |
-          ls
-          mv build/casaos-linux-amd64 build/linux-amd64-casaos/casaos/casaos && mv build/casaos-linux-arm64 build/linux-arm64-casaos/casaos/casaos
-          ls
-      - name: tar
-        run: |
-          cd build/linux-amd64-casaos && tar -czvf linux-amd64-casaos.tar.gz casaos/
-          cd ../../build/linux-arm64-casaos && tar -czvf linux-arm64-casaos.tar.gz casaos/
-          ls
-      - name: Update release
-        uses: meeDamian/github-release@2.0
-        with:
-          token: ${{ secrets.GITHUB_TOKEN }}
-          files: >
-            build/linux-amd64-casaos/linux-amd64-casaos.tar.gz
-            build/linux-arm64-casaos/linux-arm64-casaos.tar.gz
-          tag: v${{ env.VERSION }}
-          body: >
-            ${{ env.BODY }}
-          name: v${{ env.VERSION }}
-          gzip: false
-          commitish: master
-          allow_override: false
-          prerelease: true
->>>>>>> 08ad8603
 
 #      - name: release publish
 #        run: docker run --rm --privileged -e CGO_ENABLED=1 -e GITHUB_TOKEN=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 -v /var/run/docker.sock:/var/run/docker.sock -v `pwd`:/go/src/github.com/a624669980/go-aliyun-webdav -v `pwd`/sysroot:/sysroot -w /go/src/github.com/a624669980/go-aliyun-webdav troian/golang-cross release --rm-dist
