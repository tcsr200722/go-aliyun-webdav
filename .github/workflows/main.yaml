--- conflicted
+++ resolved
@@ -31,7 +31,6 @@
           username: ${{ secrets.DOCKERHUB_USERNAME }}
           password: ${{ secrets.DOCKERHUB_TOKEN }}
 
-<<<<<<< HEAD
       - name: Log in to the Container registry
         uses: docker/login-action@v1
         with:
@@ -57,8 +56,6 @@
 
 
 
-=======
->>>>>>> b725ed34
       - name: Run GoReleaser
         uses: goreleaser/goreleaser-action@v2
         with:
